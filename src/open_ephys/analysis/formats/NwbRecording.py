"""
MIT License

Copyright (c) 2020-2025 Open Ephys
Copyright (c) 2025 Joscha Schmiedt (joscha@schmiedt.dev)

Permission is hereby granted, free of charge, to any person obtaining a copy
of this software and associated documentation files (the "Software"), to deal
in the Software without restriction, including without limitation the rights
to use, copy, modify, merge, publish, distribute, sublicense, and/or sell
copies of the Software, and to permit persons to whom the Software is
furnished to do so, subject to the following conditions:

The above copyright notice and this permission notice shall be included in all
copies or substantial portions of the Software.

THE SOFTWARE IS PROVIDED "AS IS", WITHOUT WARRANTY OF ANY KIND, EXPRESS OR
IMPLIED, INCLUDING BUT NOT LIMITED TO THE WARRANTIES OF MERCHANTABILITY,
FITNESS FOR A PARTICULAR PURPOSE AND NONINFRINGEMENT. IN NO EVENT SHALL THE
AUTHORS OR COPYRIGHT HOLDERS BE LIABLE FOR ANY CLAIM, DAMAGES OR OTHER
LIABILITY, WHETHER IN AN ACTION OF CONTRACT, TORT OR OTHERWISE, ARISING FROM,
OUT OF OR IN CONNECTION WITH THE SOFTWARE OR THE USE OR OTHER DEALINGS IN THE
SOFTWARE.
"""

import glob
import os
from pathlib import Path
import h5py as h5
import numpy as np
import pandas as pd

from open_ephys.analysis.recording import (
    Continuous,
    ContinuousMetadata,
    Spikes,
    SpikeMetadata,
    RecordingFormat,
    Recording,
)


class NwbSpikes(Spikes):
    def __init__(self, nwb: h5.File, dataset: str):
        self.metadata = SpikeMetadata(
            name=dataset.split(".")[-1],
            stream_name=dataset.split(".")[-2],
            num_channels=nwb["acquisition"][dataset]["data"][()].shape[1],
            sample_rate=None,  # FIXME:
        )

        self.timestamps = nwb["acquisition"][dataset]["timestamps"][()]
        self.sample_numbers = nwb["acquisition"][dataset]["sync"][()]
        self.waveforms = nwb["acquisition"][dataset]["data"][()].astype("float64")

        self.waveforms *= nwb["acquisition"][dataset]["channel_conversion"][0] * 1e6


class NwbContinuous(Continuous):
    def __init__(self, nwb: h5.File, dataset: str):

        source_node = dataset.split(".")[0]
        stream_name = dataset.split(".")[1]
        source_node_id = int(source_node[-3:])
        source_node_name = source_node[:-4]

        self.metadata = ContinuousMetadata(
            source_node_id=source_node_id,
            source_node_name=source_node_name,
            stream_name=stream_name,
            sample_rate=np.around(
                1 / nwb["acquisition"][dataset]["timestamps"].attrs["interval"], 1
<<<<<<< HEAD
            ),
            num_channels=nwb["acquisition"][dataset]["data"].shape[1],
            # TODO: implement channel names
            channel_names=None,
            bit_volts=list(nwb["acquisition"][dataset]["channel_conversion"][()] * 1e6),
        )

        self.samples = nwb["acquisition"][dataset]["data"][()]
        self.sample_numbers = nwb["acquisition"][dataset]["sync"][()]
        self.timestamps = nwb["acquisition"][dataset]["timestamps"][()]

        self.global_timestamps = None

    def get_samples(
        self,
        start_sample_index,
        end_sample_index,
        selected_channels=None,
        selected_channel_names=None,
    ):
        """
        Returns samples scaled to microvolts. Converts sample values
        from 16-bit integers to 64-bit floats.

        Parameters
        ----------
        start_sample_index : int
            Index of the first sample to return
        end_sample_index : int
            Index of the last sample to return
        selected_channels : numpy.ndarray, optional
            Selects a subset of channels to return based on index.
            If no channels are selected, all channels are returned.
        selected_channel_names : List[str], optional
            Selects a subset of channels to return based on name.
            If no channels are selected, all channels are returned.

        Returns
        -------
        samples : numpy.ndarray (float64)

        """

        if selected_channels is not None and selected_channel_names is not None:
            raise ValueError(
                "Cannot specify both `selected_channels`"
                + " and `selected_channel_names` as input arguments"
            )

        if selected_channels is None and selected_channel_names is None:
            selected_channels = np.arange(self.metadata.num_channels, dtype=np.uint32)
=======
            )
            self.metadata["num_channels"] = nwb["acquisition"][dataset]["data"].shape[1]
            self.metadata["bit_volts"] = list(
                nwb["acquisition"][dataset]["channel_conversion"][()] * 1e6
            )

            self.samples = nwb["acquisition"][dataset]["data"]
            self.sample_numbers = nwb["acquisition"][dataset]["sync"]
            self.timestamps = nwb["acquisition"][dataset]["timestamps"]
            
            self.global_timestamps = None

        def get_samples(
            self,
            start_sample_index,
            end_sample_index,
            selected_channels=None,
            selected_channel_names=None,
        ):
            """
            Returns samples scaled to microvolts. Converts sample values
            from 16-bit integers to 64-bit floats.

            Parameters
            ----------
            start_sample_index : int
                Index of the first sample to return
            end_sample_index : int
                Index of the last sample to return
            selected_channels : numpy.ndarray, optional
                Selects a subset of channels to return based on index.
                If no channels are selected, all channels are returned.
            selected_channel_names : List[str], optional
                Selects a subset of channels to return based on name.
                If no channels are selected, all channels are returned.

            Returns
            -------
            samples : numpy.ndarray (float64)

            """

            if selected_channels is not None and selected_channel_names is not None:
                raise ValueError(
                    "Cannot specify both `selected_channels`" +
                    " and `selected_channel_names` as input arguments"
                )
>>>>>>> eceddcae

        if selected_channel_names:
            selected_channels = [
                self.metadata.channel_names.index(value)
                for value in selected_channel_names
            ]
            selected_channels = np.array(selected_channels, dtype=np.uint32)

        samples = self.samples[
            start_sample_index:end_sample_index, selected_channels
        ].astype("float64")

        for idx, ch in enumerate(selected_channels):
            samples[:, idx] = samples[:, idx] * self.metadata.bit_volts[ch]

        return samples


class NwbRecording(Recording):

    def __init__(self, directory: str, experiment_index=0, recording_index=0):

        Recording.__init__(self, directory, experiment_index, recording_index)
        self._format = RecordingFormat.nwb
        self.nwb = h5.File(
            os.path.join(
                self.directory, "experiment" + str(self.experiment_index + 1) + ".nwb"
            ),
            "r",
        )

    def __delete__(self):

        self.nwb.close()

    def load_continuous(self):

        datasets = list(self.nwb["acquisition"].keys())

        self._continuous = [
            NwbContinuous(self.nwb, dataset)
            for dataset in datasets
            if self.nwb["acquisition"][dataset].attrs["neurodata_type"]
            == "ElectricalSeries"
        ]

    def load_spikes(self):

        datasets = list(self.nwb["acquisition"].keys())

        self._spikes = [
            NwbSpikes(self.nwb, dataset)
            for dataset in datasets
            if self.nwb["acquisition"][dataset].attrs["neurodata_type"]
            == "SpikeEventSeries"
        ]

    def load_events(self):

        datasets = list(self.nwb["acquisition"].keys())

        events = []
        processor_ids = []

        for dataset in datasets:

            if dataset[-4:] == ".TTL":

                processor_id = int(dataset.split(".")[0].split("-")[-1])
                stream_name = dataset.split(".")[1]

                if processor_id not in processor_ids:
                    processor_ids.append(processor_id)
                    stream_id = 0
                else:
                    stream_id += 1

                ds = self.nwb["acquisition"][dataset]
                channel_states = ds["data"]
                sample_numbers = ds["sync"]
                timestamps = ds["timestamps"]

                events.append(
                    pd.DataFrame(
                        data={
                            "line": np.abs(channel_states),
                            "timestamp": timestamps,
                            "sample_number": sample_numbers,
                            "processor_id": [processor_id] * len(channel_states),
                            "stream_index": [stream_id] * len(channel_states),
                            "stream_name": [stream_name] * len(channel_states),
                            "state": (np.sign(channel_states) + 1 / 2).astype("int"),
                        }
                    )
                )
        self._events = pd.concat(events).sort_values(
            by=["sample_number", "stream_index"], ignore_index=True
        )

    def load_messages(self):
        raise NotImplementedError(
            "Loading messages from NWB2 format is noy yet implemented."
        )

    def __str__(self):
        """Returns a string with information about the Recording"""

        return (
            "Open Ephys GUI Recording\n"
            + "ID: "
            + hex(id(self))
            + "\n"
            + "Format: NWB 2.0\n"
            + "Directory: "
            + self.directory
            + "\n"
            + "Experiment Index: "
            + str(self.experiment_index)
            + "\n"
            + "Recording Index: "
            + str(self.recording_index)
        )

    ###############################################################

    @staticmethod
    def detect_format(directory):
        nwb_files = glob.glob(os.path.join(directory, "*.nwb"))

        if len(nwb_files) > 0:
            return True
        else:
            return False

    @staticmethod
    def detect_recordings(directory, mmap_timestamps=True):

        recordings = []

        nwb_files = glob.glob(os.path.join(directory, "experiment*.nwb"))
        nwb_files.sort()

        for experiment_index, file in enumerate(nwb_files):

            try:
                f = h5.File(file, "r")
            except BlockingIOError:
                print(
                    "Error: "
                    + file
                    + "\nis likely still in use. Try closing the GUI and re-loading the session object."
                )
            else:
                recordings.append(NwbRecording(directory, experiment_index, 0))
                f.close()

        return recordings<|MERGE_RESOLUTION|>--- conflicted
+++ resolved
@@ -70,17 +70,14 @@
             stream_name=stream_name,
             sample_rate=np.around(
                 1 / nwb["acquisition"][dataset]["timestamps"].attrs["interval"], 1
-<<<<<<< HEAD
             ),
             num_channels=nwb["acquisition"][dataset]["data"].shape[1],
-            # TODO: implement channel names
-            channel_names=None,
             bit_volts=list(nwb["acquisition"][dataset]["channel_conversion"][()] * 1e6),
-        )
-
-        self.samples = nwb["acquisition"][dataset]["data"][()]
-        self.sample_numbers = nwb["acquisition"][dataset]["sync"][()]
-        self.timestamps = nwb["acquisition"][dataset]["timestamps"][()]
+            channel_names=None,  # TODO: add this
+        )
+        self.samples = nwb["acquisition"][dataset]["data"]
+        self.sample_numbers = nwb["acquisition"][dataset]["sync"]
+        self.timestamps = nwb["acquisition"][dataset]["timestamps"]
 
         self.global_timestamps = None
 
@@ -119,58 +116,6 @@
                 "Cannot specify both `selected_channels`"
                 + " and `selected_channel_names` as input arguments"
             )
-
-        if selected_channels is None and selected_channel_names is None:
-            selected_channels = np.arange(self.metadata.num_channels, dtype=np.uint32)
-=======
-            )
-            self.metadata["num_channels"] = nwb["acquisition"][dataset]["data"].shape[1]
-            self.metadata["bit_volts"] = list(
-                nwb["acquisition"][dataset]["channel_conversion"][()] * 1e6
-            )
-
-            self.samples = nwb["acquisition"][dataset]["data"]
-            self.sample_numbers = nwb["acquisition"][dataset]["sync"]
-            self.timestamps = nwb["acquisition"][dataset]["timestamps"]
-            
-            self.global_timestamps = None
-
-        def get_samples(
-            self,
-            start_sample_index,
-            end_sample_index,
-            selected_channels=None,
-            selected_channel_names=None,
-        ):
-            """
-            Returns samples scaled to microvolts. Converts sample values
-            from 16-bit integers to 64-bit floats.
-
-            Parameters
-            ----------
-            start_sample_index : int
-                Index of the first sample to return
-            end_sample_index : int
-                Index of the last sample to return
-            selected_channels : numpy.ndarray, optional
-                Selects a subset of channels to return based on index.
-                If no channels are selected, all channels are returned.
-            selected_channel_names : List[str], optional
-                Selects a subset of channels to return based on name.
-                If no channels are selected, all channels are returned.
-
-            Returns
-            -------
-            samples : numpy.ndarray (float64)
-
-            """
-
-            if selected_channels is not None and selected_channel_names is not None:
-                raise ValueError(
-                    "Cannot specify both `selected_channels`" +
-                    " and `selected_channel_names` as input arguments"
-                )
->>>>>>> eceddcae
 
         if selected_channel_names:
             selected_channels = [
